from abc import ABC

import pandas as pd
import h5py as h5
import logging

import jax
import jax.numpy as jnp

import numpyro
from numpyro.infer import Predictive, SVI, TraceGraph_ELBO, MCMC, NUTS, HMCECS
from numpyro.infer.autoguide import AutoDelta, AutoMultivariateNormal
from numpyro.handlers import mask
from numpyro.contrib.control_flow import scan

from . import wgen_glm_v4
from ..distributions import StochasticFunctionDistribution
from ..utils import extract_time_vars


class WGEN(ABC):
<<<<<<< HEAD

    def __init__(
        self,
        data: pd.DataFrame,
        model=wgen_glm_v4.wgen_glm_v4,
        *args,
        predictors=[],
        order=1,
        **kwargs,
    ):
=======
    def __init__(self, data: pd.DataFrame, model=wgen_glm_v2, predictors=[], order=1, **kwargs):
>>>>>>> 2caca5ae
        super().__init__()
        self.model = model
        self.model_kwargs = kwargs
        self.order = order
        self.obs = self.model.get_obs(data)
        self.timestamps = extract_time_vars(data.index)
        self.initial_states = self.model.get_initial_states(self.obs, order)
        self.valid_idx = self._valid_indices(self.initial_states, self.obs, order)
        self.first_valid_idx = int(self.valid_idx[0])
        self.predictors = jnp.concat(
            [
                jnp.ones((1, len(data.index), 1)),
                jnp.expand_dims(data[predictors].values, axis=0),
            ],
            axis=-1,
        )
        self.guide = None

    def _valid_indices(self, initial_states, obs, order):
        # filter out time indices where initial_states is NaN or Inf at time t and t+1;
        # here indices 0 and 1 correspond to the observed variable and batch dimensions respectively
        valid_mask_obs = jnp.stack([jnp.isfinite(v) for k, v in obs.items()]).any(axis=[0, 1])
        # here indices 0, 2, and 3 correspond to the batch, lag, and var dimensions
        valid_mask_initial_states = jnp.isfinite(initial_states).all(axis=[0, 2, 3])
        valid_mask = jnp.logical_and(valid_mask_obs[order:], valid_mask_initial_states)
        valid_idx = jnp.where(jnp.logical_and(valid_mask[:-1], valid_mask[1:]))[0]
        if len(valid_idx) < initial_states.shape[1]:
            logging.warn(f"dropped {initial_states.shape[1] - len(valid_idx)} nan/inf timesteps")
        return valid_idx
<<<<<<< HEAD

    def prior(self, **extra_kwargs):
        return self.model.prior(
            *self.model_args,
            order=self.order,
            num_predictors=self.predictors.shape[-1],
            **self.model_kwargs,
            **extra_kwargs,
        )

    def step(
        self,
        timestamps=None,
        predictors=None,
        initial_states=None,
        batch_idx=0,
        prior_mask=True,
        subsample_time=None,
        **kwargs,
    ):
=======
    
    def get_obs(self, data: pd.DataFrame):
        return self.model.get_obs(data)
    
    def get_initial_states(self, data: pd.DataFrame, order):
        initial_states = self.model.get_initial_states(data, order=order)
        return initial_states
        
    def prior(self, predictors, initial_states, **extra_kwargs):
        return self.model.prior(predictors, initial_states, **self.model_kwargs, **extra_kwargs)
    
    def step(self, timestamps=None, predictors=None, initial_states=None, batch_idx=0, prior_mask=True, subsample_time=None, **kwargs):
>>>>>>> 2caca5ae
        """Evaluates the forward model at each time step independently. Time is used as the batch dimension in the forward evaluation.
           This should be the preferred method for parameter calibration.

        Args:
            timestamps (_type_, optional): _description_. Defaults to None.
            predictors (_type_, optional): _description_. Defaults to None.
            initial_states (_type_, optional): _description_. Defaults to None.
            batch_idx (int, optional): _description_. Defaults to 0.
            prior_mask (bool, optional): _description_. Defaults to True.
            subsample_time (_type_, optional): _description_. Defaults to None.

        Returns:
            _type_: _description_
        """
        obs = self.obs
        timestamps = timestamps if timestamps is not None else self.timestamps[batch_idx, :, :]
        predictors = predictors if predictors is not None else self.predictors[batch_idx, :, :]
        initial_states = initial_states if initial_states is not None else self.initial_states[batch_idx, :, :]
        order = self.order
        assert len(timestamps.shape) == 2 and timestamps.shape[1] == 4, "timestamps must have shape (timesteps, 4)"
        assert len(predictors.shape) == 2, "predictors must have shape (timesteps, variables)"
        assert (
            predictors.shape[0] == initial_states.shape[0] + order
        ), "leading time dimension for predictors and initial states must match"

        with mask(mask=prior_mask):
<<<<<<< HEAD
            step = self.prior(**kwargs)

=======
            step = self.prior(predictors, initial_states, **kwargs)
            
>>>>>>> 2caca5ae
        # plate over time dimension starting from the second index
        with numpyro.plate("time", len(self.valid_idx), subsample_size=subsample_time) as i:
            idx = self.valid_idx[i]
            inputs_i = jnp.concat([timestamps[idx + order, :], predictors[idx + order, :]], axis=-1)
            initial_state = initial_states[idx, :]
            obs_i = dict([(k, v[0, idx + order]) for k, v in obs.items()])
            # evaluate step function with time as the batch dimension
            pred_states, outputs = step(initial_state, inputs_i, obs_i)

        return pred_states, outputs

    def simulate(
        self,
        timestamps=None,
        predictors=None,
        initial_state=None,
        observable=None,
        batch_size=None,
        prior_mask=True,
        **kwargs,
    ):
        """Run the weather generator over the given timestamps and predictors starting from the given `initial_state`.

        Args:
            timestamps (_type_, optional): time stamps in the same format given by `extract_time_vars`. Defaults to None.
            predictors (_type_, optional): predictors for each time step. Defaults to None.
            initial_state (_type_, optional): initial state at start of rollout. Defaults to None.
            observable (_type_, optional): observable function. Defaults to None.
            batch_size (_type_, optional): batch size over which to broadcast predictors; defaults to the batch shape of the given predictors.
            prior_mask (bool, optional): True if the prior should be included in the log density of the model, False otherwise. Defaults to True.

        Returns:
            tuple[array,array | None]: outputs, observable
        """
        timestamps = timestamps if timestamps is not None else self.timestamps[:, self.first_valid_idx :, :]
        assert (
            len(timestamps.shape) == 3 and timestamps.shape[2] == 4
        ), "timestamps must have shape (batch_size, timesteps, 4)"
        predictors = predictors if predictors is not None else self.predictors[:, self.first_valid_idx :, :]
        if batch_size is None:
            batch_size = predictors.shape[0]
        else:
            predictors = predictors * jnp.ones((batch_size, 1, 1))
            timestamps = timestamps * jnp.ones((batch_size, 1, 1))
        initial_state = (
            initial_state if initial_state is not None else self.initial_states[:, self.first_valid_idx, :, :]
        )
        initial_state = initial_state * jnp.ones((batch_size, *initial_state.shape[1:]))
        # sample prior
        with mask(mask=prior_mask):
<<<<<<< HEAD
            step = self.prior(**kwargs)

=======
            step = self.prior(predictors, initial_state, **kwargs)
            
>>>>>>> 2caca5ae
        inputs = jnp.concat([timestamps, predictors], axis=-1)
        # scan over inputs with step/transition function;
        # note that we need to swap the batch and time dimension since scan runs over the leading axis.
        _, outputs = scan(step, initial_state, jnp.swapaxes(inputs, 0, 1))
        if observable is not None:
            obsv = observable(timestamps, *outputs)
            return outputs, obsv
        else:
            return outputs, None
<<<<<<< HEAD

    def simulator(self, timestamps=None, predictors=None, observable=None, rng_seed=0):
=======
        
    def simulator(self, timestamps=None, predictors=None, initial_state=None, observable=None, rng_seed=0, **prior_kwargs):
>>>>>>> 2caca5ae
        """Constructs a wrapper function `f(theta)` that invokes `simulate` with the given `observable`.
           The parameters `theta` are assumed to be in the unconstrained (transformed) sample space of the model.
           Returns the simulator function as well as the corresponding prior distribution.

        Args:
            observable (_type_, optional): observable function for `simulate`. Defaults to None.
            rng_seed (int, optional): random seed. Defaults to 0.

        Returns:
            tuple: simulator_fn, prior
        """
        timestamps = self.timestamps if timestamps is None else timestamps
        predictors = self.predictors if predictors is None else predictors
<<<<<<< HEAD

=======
        initial_state = initial_state if initial_state is not None else self.initial_states[:,self.first_valid_idx,:,:]
        prior = StochasticFunctionDistribution(self.prior, fn_args=(predictors, initial_state), fn_kwargs=prior_kwargs,
                                               unconstrained=True, rng_seed=rng_seed)
>>>>>>> 2caca5ae
        def simulator(_theta):
            theta = _theta if len(_theta.shape) > 1 else _theta.reshape((1, -1))
            batch_size = theta.shape[0]
            t = timestamps * jnp.ones((batch_size, *timestamps.shape[1:]))
            X = predictors * jnp.ones((batch_size, *predictors.shape[1:]))
            params = {
                k: v for k, v in prior.constrain(theta, as_dict=True).items()
            }  # .squeeze(1) when using older models
            with numpyro.handlers.seed(rng_seed=rng_seed):
                with numpyro.handlers.condition(data=params):
                    if observable is not None:
                        outputs, obs = self.simulate(t, X, observable=observable, batch_size=batch_size)
                        return obs.T
                    else:
                        outputs, _ = self.simulate(t, X)
                        return jnp.permute_dims(jnp.stack(outputs), (2, 1, 0))

        return simulator, prior

    def fit(self, *args, method="svi", **kwargs):
        if method == "svi":
            return self._fit_svi(*args, **kwargs)
        elif method == "hmcecs":
            return self._fit_hmcecs(*args, **kwargs)
        elif method == "mcmc":
            return self._fit_mcmc(*args, **kwargs)
        else:
            raise (Exception(f"fit method {method} not recognized"))

    def save(self, fit_result, filepath):
        if fit_result is numpyro.infer.svi.SVIRunResult:
            with h5.File(filepath, "w") as f:
                for k, v in fit_result.params.items():
                    f.create_dataset(k, data=v)
        else:
            raise (Exception("unrecognized fit_result type"))

    def load(self, filepath):
        params = dict()
        with h5.File(filepath, "r") as f:
            for k, v in f.items():
                params[k] = jnp.array(v)
        return params
<<<<<<< HEAD

    def predict(self, fit_result, **kwargs):
=======
        
    def sample(self, fit_result, **kwargs):
>>>>>>> 2caca5ae
        if fit_result is numpyro.infer.svi.SVIRunResult:
            return self._sample_svi(fit_result.params, **kwargs)
        else:
<<<<<<< HEAD
            raise (Exception("unrecognized fit_result type"))

    def _predict_svi(
        self,
        params,
        guide=None,
        timestamps=None,
        predictors=None,
        observable=None,
        num_samples=100,
        rng_seed=0,
    ):
=======
            raise(Exception("unrecognized fit_result type"))
        
    def _sample_svi(self, params, guide=None, timestamps=None, predictors=None, observable=None, num_samples=100, rng_seed=0):
>>>>>>> 2caca5ae
        prng = jax.random.PRNGKey(rng_seed)
        guide = self.guide if guide is None else guide
        posterior_sampler = Predictive(guide, params=params, num_samples=num_samples)
        posterior_params = posterior_sampler(prng)
        sim, prior = self.simulator(timestamps, predictors, observable, rng_seed)
        theta = prior.dict2array(posterior_params)
        outputs = sim(theta)
        return outputs

    def _fit_svi(
        self,
        iterations=None,
        guide=None,
        optimizer=numpyro.optim.Adam(1e-3),
        rng=jax.random.PRNGKey(1234),
        loss=TraceGraph_ELBO(),
        **kwargs,
    ):
        # if guide is not specified, default to multivariate normal
        if guide is None:
            guide = AutoMultivariateNormal(self.step, init_loc_fn=numpyro.infer.init_to_median, init_scale=0.1)
        self.guide = guide
        svi = SVI(self.step, guide, optimizer, loss=loss)
        if iterations is None:
            return svi.init(rng, **kwargs)
        else:
            return svi.run(rng, iterations, **kwargs)

    def _fit_hmcecs(
        self,
        num_samples=1000,
        num_warmup=1000,
        num_blocks=10,
        num_chains=4,
        chain_method="parallel",
        init_strategy=numpyro.infer.init_to_median,
        svi_iterations=10000,
        rng=jax.random.PRNGKey(1234),
        **kwargs,
    ):
        # use autodelta to get MAP estimate
        map_guide = AutoDelta(self.step, init_loc_fn=numpyro.infer.init_to_median)
        map_result = self._fit_svi(svi_iterations, map_guide, rng=rng, **kwargs)
        with numpyro.handlers.seed(rng_seed=0):
            # get parameter dict; for some reason setting the seed is necessary...
            map_params = map_guide(map_result.params)
        # build taylor proxy around mdoe for HMCECS
        proxy = HMCECS.taylor_proxy(map_params)
        # set up and run HMCECS
        mcmc_kernel = HMCECS(
            NUTS(self.step, init_strategy=init_strategy),
            num_blocks=num_blocks,
            proxy=proxy,
        )
        mcmc = MCMC(
            mcmc_kernel,
            num_warmup=num_warmup,
            num_samples=num_samples,
            num_chains=num_chains,
            chain_method=chain_method,
        )
        mcmc.run(rng, **kwargs)
<<<<<<< HEAD
        return mcmc
=======
        return mcmc
    
    def _fit_mcmc(self, num_samples=1000, num_warmup=1000, num_chains=4, chain_method="parallel",
                  init_strategy=numpyro.infer.init_to_median, mcmc_kernel=NUTS, rng=jax.random.PRNGKey(1234),
                  kernel_kwargs=dict(), **fn_kwargs):
        mcmc_kernel = mcmc_kernel(self.step, init_strategy=init_strategy, **kernel_kwargs)
        mcmc = MCMC(mcmc_kernel, num_warmup=num_warmup, num_samples=num_samples, num_chains=num_chains, chain_method=chain_method)
        mcmc.run(rng, **fn_kwargs)
        return mcmc
    
>>>>>>> 2caca5ae
<|MERGE_RESOLUTION|>--- conflicted
+++ resolved
@@ -19,20 +19,15 @@
 
 
 class WGEN(ABC):
-<<<<<<< HEAD
 
     def __init__(
         self,
         data: pd.DataFrame,
-        model=wgen_glm_v4.wgen_glm_v4,
-        *args,
+        model=wgen_glm_v4,
         predictors=[],
         order=1,
         **kwargs,
     ):
-=======
-    def __init__(self, data: pd.DataFrame, model=wgen_glm_v2, predictors=[], order=1, **kwargs):
->>>>>>> 2caca5ae
         super().__init__()
         self.model = model
         self.model_kwargs = kwargs
@@ -62,28 +57,6 @@
         if len(valid_idx) < initial_states.shape[1]:
             logging.warn(f"dropped {initial_states.shape[1] - len(valid_idx)} nan/inf timesteps")
         return valid_idx
-<<<<<<< HEAD
-
-    def prior(self, **extra_kwargs):
-        return self.model.prior(
-            *self.model_args,
-            order=self.order,
-            num_predictors=self.predictors.shape[-1],
-            **self.model_kwargs,
-            **extra_kwargs,
-        )
-
-    def step(
-        self,
-        timestamps=None,
-        predictors=None,
-        initial_states=None,
-        batch_idx=0,
-        prior_mask=True,
-        subsample_time=None,
-        **kwargs,
-    ):
-=======
     
     def get_obs(self, data: pd.DataFrame):
         return self.model.get_obs(data)
@@ -95,8 +68,16 @@
     def prior(self, predictors, initial_states, **extra_kwargs):
         return self.model.prior(predictors, initial_states, **self.model_kwargs, **extra_kwargs)
     
-    def step(self, timestamps=None, predictors=None, initial_states=None, batch_idx=0, prior_mask=True, subsample_time=None, **kwargs):
->>>>>>> 2caca5ae
+    def step(
+        self,
+        timestamps=None,
+        predictors=None,
+        initial_states=None,
+        batch_idx=0,
+        prior_mask=True,
+        subsample_time=None,
+        **kwargs
+    ):
         """Evaluates the forward model at each time step independently. Time is used as the batch dimension in the forward evaluation.
            This should be the preferred method for parameter calibration.
 
@@ -123,13 +104,8 @@
         ), "leading time dimension for predictors and initial states must match"
 
         with mask(mask=prior_mask):
-<<<<<<< HEAD
-            step = self.prior(**kwargs)
-
-=======
             step = self.prior(predictors, initial_states, **kwargs)
             
->>>>>>> 2caca5ae
         # plate over time dimension starting from the second index
         with numpyro.plate("time", len(self.valid_idx), subsample_size=subsample_time) as i:
             idx = self.valid_idx[i]
@@ -180,13 +156,8 @@
         initial_state = initial_state * jnp.ones((batch_size, *initial_state.shape[1:]))
         # sample prior
         with mask(mask=prior_mask):
-<<<<<<< HEAD
-            step = self.prior(**kwargs)
-
-=======
             step = self.prior(predictors, initial_state, **kwargs)
             
->>>>>>> 2caca5ae
         inputs = jnp.concat([timestamps, predictors], axis=-1)
         # scan over inputs with step/transition function;
         # note that we need to swap the batch and time dimension since scan runs over the leading axis.
@@ -196,13 +167,16 @@
             return outputs, obsv
         else:
             return outputs, None
-<<<<<<< HEAD
-
-    def simulator(self, timestamps=None, predictors=None, observable=None, rng_seed=0):
-=======
         
-    def simulator(self, timestamps=None, predictors=None, initial_state=None, observable=None, rng_seed=0, **prior_kwargs):
->>>>>>> 2caca5ae
+    def simulator(
+        self,
+        timestamps=None,
+        predictors=None,
+        initial_state=None,
+        observable=None,
+        rng_seed=0,
+        **prior_kwargs
+    ):
         """Constructs a wrapper function `f(theta)` that invokes `simulate` with the given `observable`.
            The parameters `theta` are assumed to be in the unconstrained (transformed) sample space of the model.
            Returns the simulator function as well as the corresponding prior distribution.
@@ -216,13 +190,9 @@
         """
         timestamps = self.timestamps if timestamps is None else timestamps
         predictors = self.predictors if predictors is None else predictors
-<<<<<<< HEAD
-
-=======
         initial_state = initial_state if initial_state is not None else self.initial_states[:,self.first_valid_idx,:,:]
         prior = StochasticFunctionDistribution(self.prior, fn_args=(predictors, initial_state), fn_kwargs=prior_kwargs,
                                                unconstrained=True, rng_seed=rng_seed)
->>>>>>> 2caca5ae
         def simulator(_theta):
             theta = _theta if len(_theta.shape) > 1 else _theta.reshape((1, -1))
             batch_size = theta.shape[0]
@@ -266,20 +236,14 @@
             for k, v in f.items():
                 params[k] = jnp.array(v)
         return params
-<<<<<<< HEAD
-
-    def predict(self, fit_result, **kwargs):
-=======
         
     def sample(self, fit_result, **kwargs):
->>>>>>> 2caca5ae
         if fit_result is numpyro.infer.svi.SVIRunResult:
             return self._sample_svi(fit_result.params, **kwargs)
         else:
-<<<<<<< HEAD
-            raise (Exception("unrecognized fit_result type"))
-
-    def _predict_svi(
+            raise(Exception("unrecognized fit_result type"))
+        
+    def _sample_svi(
         self,
         params,
         guide=None,
@@ -287,13 +251,8 @@
         predictors=None,
         observable=None,
         num_samples=100,
-        rng_seed=0,
-    ):
-=======
-            raise(Exception("unrecognized fit_result type"))
-        
-    def _sample_svi(self, params, guide=None, timestamps=None, predictors=None, observable=None, num_samples=100, rng_seed=0):
->>>>>>> 2caca5ae
+        rng_seed=0
+    ):
         prng = jax.random.PRNGKey(rng_seed)
         guide = self.guide if guide is None else guide
         posterior_sampler = Predictive(guide, params=params, num_samples=num_samples)
@@ -356,9 +315,6 @@
             chain_method=chain_method,
         )
         mcmc.run(rng, **kwargs)
-<<<<<<< HEAD
-        return mcmc
-=======
         return mcmc
     
     def _fit_mcmc(self, num_samples=1000, num_warmup=1000, num_chains=4, chain_method="parallel",
@@ -368,5 +324,4 @@
         mcmc = MCMC(mcmc_kernel, num_warmup=num_warmup, num_samples=num_samples, num_chains=num_chains, chain_method=chain_method)
         mcmc.run(rng, **fn_kwargs)
         return mcmc
-    
->>>>>>> 2caca5ae
+    